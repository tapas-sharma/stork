package v1alpha1

import (
	meta "k8s.io/apimachinery/pkg/apis/meta/v1"
)

const (
	// ActionResourceName is name for "Action" resource
	ActionResourceName = "action"
	// ActionResourcePlural is plural for "Action" resource
	ActionResourcePlural = "actions"
)

// +k8s:deepcopy-gen:interfaces=k8s.io/apimachinery/pkg/runtime.Object

// ActionList is a list of Actions
type ActionList struct {
	meta.TypeMeta `json:",inline"`
	meta.ListMeta `json:"metadata,omitempty"`
	Items         []Action `json:"items"`
}

// +genclient
// +k8s:deepcopy-gen:interfaces=k8s.io/apimachinery/pkg/runtime.Object

// Action represents a task that will be performed once
// It is similar to k8s Job
type Action struct {
	meta.TypeMeta   `json:",inline"`
	meta.ObjectMeta `json:"metadata,omitempty"`
	Spec            ActionSpec   `json:"spec"`
	Status          ActionStatus `json:"status"`
}

// ActionSpec specifies the type of Action
type ActionSpec struct {
<<<<<<< HEAD
	ActionType      ActionType       `json:"actionType"`
	ActionParameter *ActionParameter `json:"actionParameter"`
=======
	ActionType      ActionType      `json:"actionType"`
	ActionParameter ActionParameter `json:"actionParameter"`
>>>>>>> d714cc4c
}

// ActionType lists the various actions that can be performed
type ActionType string

const (
	// ActionTypeNearSyncFailover action type to start apps on destination cluster in nearsync DR case
	ActionTypeNearSyncFailover ActionType = "nearsyncFailover"
	// ActionTypeFailover action type to start apps in destination cluster for sync and async DRs
	ActionTypeFailover ActionType = "failover"
	// ActionTypeFailback action type to migrate back to source and start apps in source
	ActionTypeFailback ActionType = "failback"
)

// ActionParameter lists the parameters required to perform the action
type ActionParameter ActionParameterItem

type ActionParameterItem struct {
<<<<<<< HEAD
	FailoverParameter *FailoverParameter `json:"failoverParameter,omitempty"`
	FailbackParameter *FailbackParameter `json:"failbackParameter,omitempty"`
=======
	FailoverParameter FailoverParameter `json:"failoverParameter,omitempty"`
	FailbackParameter FailbackParameter `json:"failbackParameter,omitempty"`
>>>>>>> d714cc4c
}

type FailoverParameter struct {
	FailoverNamespaces         []string `json:"failoverNamespaces"`
	MigrationScheduleReference string   `json:"migrationScheduleReference"`
<<<<<<< HEAD
	DeactivateSource           bool     `json:"deactivateSource"`
}

type FailbackParameter struct {
	Namespaces                 []string `json:"namespaces"`
=======
	SkipDeactivateSource       *bool    `json:"skipDeactivateSource"`
}

type FailbackParameter struct {
	Namespaces                 []string `json:"failbackNamespaces"`
>>>>>>> d714cc4c
	MigrationScheduleReference string   `json:"migrationScheduleReference"`
}

// ActionStatus is the current status of the Action
type ActionStatusType string

const (
	// ActionStatusInitial means Action CR has been created
	ActionStatusInitial ActionStatusType = ""
	// ActionStatusScheduled means Action is yet to start
	ActionStatusScheduled ActionStatusType = "Scheduled"
	// ActionStatusInProgress means Action is in progress
	ActionStatusInProgress ActionStatusType = "In-Progress"
	// ActionStatusFailed means that Action has failed
	ActionStatusFailed ActionStatusType = "Failed"
	// ActionStatusSuccessful means Action has completed successfully
	ActionStatusSuccessful ActionStatusType = "Successful"
)

// ActionStageType is the stage of the action
type ActionStageType string

const (
	// ActionStageInitial for when action is created
	ActionStageInitial ActionStageType = ""
	// ActionStageScaleDownDestination for scaling down apps in destination
	ActionStageScaleDownDestination ActionStageType = "ScaleDownDestination"
	// ActionStageScaleDownSource for scaling down apps in source
	ActionStageScaleDownSource ActionStageType = "ScaleDownSource"
	// ActionStageScaleUpDestination for scaling apps in destination
	ActionStageScaleUpDestination ActionStageType = "ScaleUpDestination"
	// ActionStageScaleUpSource for scaling apps in source
	ActionStageScaleUpSource ActionStageType = "ScaleUpSource"
<<<<<<< HEAD
=======
	// ActionStageLastMileMigration for doing a last migration before failover/failback to ensure data integrity
	ActionStageLastMileMigration ActionStageType = "LastMileMigration"
>>>>>>> d714cc4c
	// ActionStageFinal is the final stage for action
	ActionStageFinal ActionStageType = "Final"
)

// ActionStatus is the status of action operation
type ActionStatus struct {
	Stage           ActionStageType  `json:"stage"`
	Status          ActionStatusType `json:"status"`
	FinishTimestamp meta.Time        `json:"finishTimestamp"`
	Summary         *ActionSummary   `json:"summary"`
	Reason          string           `json:"reason"`
}

// ActionSummary lists the summary of the action
type ActionSummary ActionSummaryItem

// ActionSummary has summary for each action type
type ActionSummaryItem struct {
	FailoverSummaryItem []*FailoverSummary `json:"failoverSummary,omitempty"`
	FailbackSummaryItem []*FailbackSummary `json:"failbackSummary,omitempty"`
}

type FailoverSummary struct {
	Namespace string           `json:"namespace"`
	Status    ActionStatusType `json:"status"`
	Reason    string           `json:"reason"`
}
type FailbackSummary struct {
	Namespace string           `json:"namespace"`
	Status    ActionStatusType `json:"status"`
	Reason    string           `json:"reason"`
}<|MERGE_RESOLUTION|>--- conflicted
+++ resolved
@@ -34,13 +34,8 @@
 
 // ActionSpec specifies the type of Action
 type ActionSpec struct {
-<<<<<<< HEAD
-	ActionType      ActionType       `json:"actionType"`
-	ActionParameter *ActionParameter `json:"actionParameter"`
-=======
 	ActionType      ActionType      `json:"actionType"`
 	ActionParameter ActionParameter `json:"actionParameter"`
->>>>>>> d714cc4c
 }
 
 // ActionType lists the various actions that can be performed
@@ -59,35 +54,22 @@
 type ActionParameter ActionParameterItem
 
 type ActionParameterItem struct {
-<<<<<<< HEAD
-	FailoverParameter *FailoverParameter `json:"failoverParameter,omitempty"`
-	FailbackParameter *FailbackParameter `json:"failbackParameter,omitempty"`
-=======
 	FailoverParameter FailoverParameter `json:"failoverParameter,omitempty"`
 	FailbackParameter FailbackParameter `json:"failbackParameter,omitempty"`
->>>>>>> d714cc4c
 }
 
 type FailoverParameter struct {
 	FailoverNamespaces         []string `json:"failoverNamespaces"`
 	MigrationScheduleReference string   `json:"migrationScheduleReference"`
-<<<<<<< HEAD
-	DeactivateSource           bool     `json:"deactivateSource"`
-}
-
-type FailbackParameter struct {
-	Namespaces                 []string `json:"namespaces"`
-=======
 	SkipDeactivateSource       *bool    `json:"skipDeactivateSource"`
 }
 
 type FailbackParameter struct {
 	Namespaces                 []string `json:"failbackNamespaces"`
->>>>>>> d714cc4c
 	MigrationScheduleReference string   `json:"migrationScheduleReference"`
 }
 
-// ActionStatus is the current status of the Action
+// ActionStatusType is the current status of the Action
 type ActionStatusType string
 
 const (
@@ -117,11 +99,8 @@
 	ActionStageScaleUpDestination ActionStageType = "ScaleUpDestination"
 	// ActionStageScaleUpSource for scaling apps in source
 	ActionStageScaleUpSource ActionStageType = "ScaleUpSource"
-<<<<<<< HEAD
-=======
 	// ActionStageLastMileMigration for doing a last migration before failover/failback to ensure data integrity
 	ActionStageLastMileMigration ActionStageType = "LastMileMigration"
->>>>>>> d714cc4c
 	// ActionStageFinal is the final stage for action
 	ActionStageFinal ActionStageType = "Final"
 )
@@ -138,7 +117,7 @@
 // ActionSummary lists the summary of the action
 type ActionSummary ActionSummaryItem
 
-// ActionSummary has summary for each action type
+// ActionSummaryItem has summary for each action type
 type ActionSummaryItem struct {
 	FailoverSummaryItem []*FailoverSummary `json:"failoverSummary,omitempty"`
 	FailbackSummaryItem []*FailbackSummary `json:"failbackSummary,omitempty"`
