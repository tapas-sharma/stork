--- conflicted
+++ resolved
@@ -78,11 +78,9 @@
 )
 
 var (
-<<<<<<< HEAD
 	AutoCreatedPrefixes = []string{"builder-dockercfg-", "builder-token-", "default-dockercfg-", "default-token-", "deployer-dockercfg-", "deployer-token-"}
-=======
+
 	ErrReapplyLatestVersionMsg = "please apply your changes to the latest version and try again"
->>>>>>> 22571fd6
 )
 
 // NewMigration creates a new instance of MigrationController.
