package storkctl

import (
	"fmt"
	"strings"
	"time"

	storkv1 "github.com/libopenstorage/stork/pkg/apis/stork/v1alpha1"
	storkops "github.com/portworx/sched-ops/k8s/stork"
	"github.com/spf13/cobra"
	metav1 "k8s.io/apimachinery/pkg/apis/meta/v1"
	"k8s.io/apimachinery/pkg/util/validation"
	"k8s.io/cli-runtime/pkg/genericclioptions"
	"k8s.io/kubectl/pkg/cmd/util"
)

const (
	failoverCommand                    = "failover"
	nameTimeSuffixFormat string        = "2006-01-02-150405"
	actionWaitTimeout    time.Duration = 10 * time.Minute
	actionWaitInterval   time.Duration = 10 * time.Second
)

func newPerformCommand(cmdFactory Factory, ioStreams genericclioptions.IOStreams) *cobra.Command {
	performCommands := &cobra.Command{
		Use:   "perform",
		Short: "perform actions",
	}

	performCommands.AddCommand(
		newFailoverCommand(cmdFactory, ioStreams),
	)
	return performCommands
}

var mockTime *time.Time

// setMockTime is used in tests to update the time
func setMockTime(mt *time.Time) {
	mockTime = mt
}

// GetCurrentTime returns the current time as per the scheduler
func GetCurrentTime() time.Time {
	if mockTime != nil {
		return *mockTime
	}
	return time.Now()
}

func newFailoverCommand(cmdFactory Factory, ioStreams genericclioptions.IOStreams) *cobra.Command {
	var referenceMigrationSchedule string
	var skipDeactivateSource bool
	var includeNamespaceList []string
	var excludeNamespaceList []string
	var namespaceList []string
	performFailoverCommand := &cobra.Command{
		Use:   failoverCommand,
		Short: "Initiate failover of the given migration schedule",
		Run: func(c *cobra.Command, args []string) {
			if len(referenceMigrationSchedule) == 0 {
				util.CheckErr(fmt.Errorf("reference MigrationSchedule name needs to be provided for failover"))
				return
			}
			// namespace of the migrationSchedule is provided by user using the -n / --namespace global flag
			migrationScheduleNs := cmdFactory.GetNamespace()
			migrSchedObj, err := storkops.Instance().GetMigrationSchedule(referenceMigrationSchedule, migrationScheduleNs)
			if err != nil {
				util.CheckErr(fmt.Errorf("unable to find the reference MigrationSchedule %v in the %v namespace", referenceMigrationSchedule, migrationScheduleNs))
				return
			}
			if !skipDeactivateSource {
				clusterPair := migrSchedObj.Spec.Template.Spec.ClusterPair
				_, err = storkops.Instance().GetClusterPair(clusterPair, migrationScheduleNs)
				if err != nil {
					util.CheckErr(fmt.Errorf("unable to find the cluster pair %v in the %v namespace", clusterPair, migrationScheduleNs))
					return
				}
			}
			migrationNamespaceList := migrSchedObj.Spec.Template.Spec.Namespaces
			migrationNamespaceSelectors := migrSchedObj.Spec.Template.Spec.NamespaceSelectors
			// update the migrationNamespaces list by fetching namespaces based on provided label selectors
			migrationNamespaces, err := getMigrationNamespaces(migrationNamespaceList, migrationNamespaceSelectors)
			if err != nil {
				util.CheckErr(fmt.Errorf("unable to get the namespaces based on the --namespace-selectors in the provided MigrationSchedule: %v", err))
				return
			}
<<<<<<< HEAD
			// at most one of exclude-namespaces or include-namespaces can be provided
			if len(includeNamespaceList) != 0 && len(excludeNamespaceList) != 0 {
				util.CheckErr(fmt.Errorf("can provide only one of --include-namespaces or --exclude-namespaces values at once"))
				return
			} else if len(includeNamespaceList) != 0 {
				if isSubset, nonSubsetStrings := isSubset(includeNamespaceList, migrationNamespaces); isSubset {
					// Branch 1: Only failover some of the namespaces being migrated by the given migrationSchedule
					namespaceList = includeNamespaceList
				} else {
					util.CheckErr(fmt.Errorf("provided namespaces %v are not a subset of the namespaces being migrated by the given MigrationSchedule", nonSubsetStrings))
					return
=======
			for _, namespace := range namespaces {
				action := storkv1.Action{
					ObjectMeta: metav1.ObjectMeta{
						Name:      newActionName(storkv1.ActionTypeFailover),
						Namespace: namespace,
					},
					Spec: storkv1.ActionSpec{
						ActionType: storkv1.ActionTypeFailover,
					},
					Status: storkv1.ActionStatus{
						Status: storkv1.ActionStatusScheduled,
					},
>>>>>>> d714cc4c
				}
			} else if len(excludeNamespaceList) != 0 {
				if isSubset, nonSubsetStrings := isSubset(excludeNamespaceList, migrationNamespaces); isSubset {
					// Branch 2: Exclude some of the namespaces being migrated by the given migrationSchedule from failover
					namespaceList = excludeListAFromListB(excludeNamespaceList, migrationNamespaces)
				} else {
					util.CheckErr(fmt.Errorf("provided namespaces %v are not a subset of the namespaces being migrated by the given MigrationSchedule", nonSubsetStrings))
					return
				}
			} else {
				// Branch 3: Failover all the namespaces being migrated by the given migrationSchedule
				namespaceList = migrationNamespaces
			}
			actionType := storkv1.ActionTypeFailover
			actionParameters := storkv1.ActionParameter{
				FailoverParameter: &storkv1.FailoverParameter{
					FailoverNamespaces:         namespaceList,
					MigrationScheduleReference: referenceMigrationSchedule,
					DeactivateSource:           !skipDeactivateSource,
				},
			}
			actionName := getActionName(actionType, referenceMigrationSchedule)
			action, err := createActionCR(actionName, migrationScheduleNs, actionType, actionParameters)
			migrationScheduleName := migrationScheduleNs + "/" + referenceMigrationSchedule
			if err != nil {
				util.CheckErr(fmt.Errorf("failed to start failover for MigrationSchedule %v : %v", migrationScheduleName, err))
				return
			}
			printMsg(fmt.Sprintf("Started failover for MigrationSchedule %v", migrationScheduleName), ioStreams.Out)
			printMsg(getActionStatusMessage(action), ioStreams.Out)
		},
	}
<<<<<<< HEAD
	performFailoverCommand.Flags().BoolVar(&skipDeactivateSource, "skip-deactivate-source", false, "If present, applications in the source cluster will not be scaled down as part of the failover.")
	performFailoverCommand.Flags().StringVarP(&referenceMigrationSchedule, "migration-reference", "m", "", "Specify the MigrationSchedule to failover. Also specify the namespace of this MigrationSchedule using the -n flag")
	performFailoverCommand.Flags().StringSliceVar(&includeNamespaceList, "include-namespaces", nil, "Specify the comma-separated list of subset namespaces to be failed over. By default, all namespaces part of the MigrationSchedule are failed over")
	performFailoverCommand.Flags().StringSliceVar(&excludeNamespaceList, "exclude-namespaces", nil, "Specify the comma-separated list of subset namespaces to be skipped during the failover. By default, all namespaces part of the MigrationSchedule are failed over")
	return performFailoverCommand
=======
	return failoverCommand
}

func isActionIncomplete(action *storkv1.Action) bool {
	return action.Status.Status == storkv1.ActionStatusScheduled || action.Status.Status == storkv1.ActionStatusInProgress
>>>>>>> d714cc4c
}

// given the name, namespace, actionType and actionParameters create an Action CR
func createActionCR(actionName string, namespace string, actionType storkv1.ActionType, actionParameters storkv1.ActionParameter) (*storkv1.Action, error) {
	action := storkv1.Action{
		ObjectMeta: metav1.ObjectMeta{
			Name:      actionName,
			Namespace: namespace,
		},
		Spec: storkv1.ActionSpec{
			ActionType:      actionType,
			ActionParameter: &actionParameters,
		},
		Status: storkv1.ActionStatus{Status: storkv1.ActionStatusInitial},
	}
	actionObj, err := storkops.Instance().CreateAction(&action)
	if err != nil {
		return nil, err
	}
	return actionObj, nil
}

func getActionStatusMessage(action *storkv1.Action) string {
	return fmt.Sprintf("To check %v status use the command : `storkctl get %v %v -n %v`", action.Spec.ActionType, action.Spec.ActionType, action.Name, action.Namespace)
}

func getActionName(actionType storkv1.ActionType, referenceResourceName string) string {
	actionPrefix := string(actionType)
	actionSuffix := GetCurrentTime().Format(nameTimeSuffixFormat)
	lenAffixes := len(actionPrefix) + len(actionSuffix) + 2 // +2 for the 2 '-'s
	if len(referenceResourceName) >= validation.DNS1123SubdomainMaxLength-lenAffixes {
		referenceResourceName = referenceResourceName[:validation.DNS1123SubdomainMaxLength-lenAffixes]
	}
	return strings.Join([]string{actionPrefix, referenceResourceName, actionSuffix}, "-")
}<|MERGE_RESOLUTION|>--- conflicted
+++ resolved
@@ -85,7 +85,6 @@
 				util.CheckErr(fmt.Errorf("unable to get the namespaces based on the --namespace-selectors in the provided MigrationSchedule: %v", err))
 				return
 			}
-<<<<<<< HEAD
 			// at most one of exclude-namespaces or include-namespaces can be provided
 			if len(includeNamespaceList) != 0 && len(excludeNamespaceList) != 0 {
 				util.CheckErr(fmt.Errorf("can provide only one of --include-namespaces or --exclude-namespaces values at once"))
@@ -97,20 +96,6 @@
 				} else {
 					util.CheckErr(fmt.Errorf("provided namespaces %v are not a subset of the namespaces being migrated by the given MigrationSchedule", nonSubsetStrings))
 					return
-=======
-			for _, namespace := range namespaces {
-				action := storkv1.Action{
-					ObjectMeta: metav1.ObjectMeta{
-						Name:      newActionName(storkv1.ActionTypeFailover),
-						Namespace: namespace,
-					},
-					Spec: storkv1.ActionSpec{
-						ActionType: storkv1.ActionTypeFailover,
-					},
-					Status: storkv1.ActionStatus{
-						Status: storkv1.ActionStatusScheduled,
-					},
->>>>>>> d714cc4c
 				}
 			} else if len(excludeNamespaceList) != 0 {
 				if isSubset, nonSubsetStrings := isSubset(excludeNamespaceList, migrationNamespaces); isSubset {
@@ -126,10 +111,10 @@
 			}
 			actionType := storkv1.ActionTypeFailover
 			actionParameters := storkv1.ActionParameter{
-				FailoverParameter: &storkv1.FailoverParameter{
+				FailoverParameter: storkv1.FailoverParameter{
 					FailoverNamespaces:         namespaceList,
 					MigrationScheduleReference: referenceMigrationSchedule,
-					DeactivateSource:           !skipDeactivateSource,
+					SkipDeactivateSource:       &skipDeactivateSource,
 				},
 			}
 			actionName := getActionName(actionType, referenceMigrationSchedule)
@@ -143,19 +128,11 @@
 			printMsg(getActionStatusMessage(action), ioStreams.Out)
 		},
 	}
-<<<<<<< HEAD
 	performFailoverCommand.Flags().BoolVar(&skipDeactivateSource, "skip-deactivate-source", false, "If present, applications in the source cluster will not be scaled down as part of the failover.")
 	performFailoverCommand.Flags().StringVarP(&referenceMigrationSchedule, "migration-reference", "m", "", "Specify the MigrationSchedule to failover. Also specify the namespace of this MigrationSchedule using the -n flag")
 	performFailoverCommand.Flags().StringSliceVar(&includeNamespaceList, "include-namespaces", nil, "Specify the comma-separated list of subset namespaces to be failed over. By default, all namespaces part of the MigrationSchedule are failed over")
 	performFailoverCommand.Flags().StringSliceVar(&excludeNamespaceList, "exclude-namespaces", nil, "Specify the comma-separated list of subset namespaces to be skipped during the failover. By default, all namespaces part of the MigrationSchedule are failed over")
 	return performFailoverCommand
-=======
-	return failoverCommand
-}
-
-func isActionIncomplete(action *storkv1.Action) bool {
-	return action.Status.Status == storkv1.ActionStatusScheduled || action.Status.Status == storkv1.ActionStatusInProgress
->>>>>>> d714cc4c
 }
 
 // given the name, namespace, actionType and actionParameters create an Action CR
@@ -167,7 +144,7 @@
 		},
 		Spec: storkv1.ActionSpec{
 			ActionType:      actionType,
-			ActionParameter: &actionParameters,
+			ActionParameter: actionParameters,
 		},
 		Status: storkv1.ActionStatus{Status: storkv1.ActionStatusInitial},
 	}
@@ -176,6 +153,10 @@
 		return nil, err
 	}
 	return actionObj, nil
+}
+
+func isActionIncomplete(action *storkv1.Action) bool {
+	return action.Status.Status == storkv1.ActionStatusScheduled || action.Status.Status == storkv1.ActionStatusInProgress
 }
 
 func getActionStatusMessage(action *storkv1.Action) string {
