--- conflicted
+++ resolved
@@ -511,7 +511,6 @@
 		return fmt.Errorf("unable to set config to %v: %v", config, err)
 	}
 
-<<<<<<< HEAD
 	if schedulerDriver != nil {
 		err = schedulerDriver.RefreshNodeRegistry()
 		if err != nil {
@@ -524,24 +523,6 @@
 			return fmt.Errorf(
 				"unable to refresh driver endpoints after setting config to %v: %v", config, err)
 		}
-=======
-func setDestinationKubeConfig() error {
-	// setting kubeconfig to default cluster first since all configmaps are created there
-	err := setRemoteConfig("")
-	if err != nil {
-		return fmt.Errorf("unable to set destination config: %v", err)
-	}
-
-	// Change kubeconfig to source cluster
-	err = dumpRemoteKubeConfig(destConfig)
-	if err != nil {
-		return fmt.Errorf("unable to dump remote config while setting destination config: %v", err)
-	}
-
-	err = setRemoteConfig(remoteFilePath)
-	if err != nil {
-		return fmt.Errorf("unable to set destination config: %v", err)
->>>>>>> 9d9aa12c
 	}
 	return nil
 }
@@ -1008,7 +989,6 @@
 	return "", fmt.Errorf("secret does not contain key 'auth-token'")
 }
 
-<<<<<<< HEAD
 func createSecret(t *testing.T, secret_name string, secret_map map[string]string) *v1.Secret {
 	secret := &v1.Secret{
 		ObjectMeta: meta_v1.ObjectMeta{
@@ -1213,7 +1193,8 @@
 		}
 	}
 	executeOnDestination(t, funcValidateMigrationOnDestination)
-=======
+}
+
 func changePxServiceToLoadBalancer(internalLB bool) error {
 	// Check if service is already of type loadbalancer
 	pxService, err := core.Instance().GetService(pxServiceName, pxNamespace)
@@ -1289,7 +1270,6 @@
 		}
 	}
 	return false
->>>>>>> 9d9aa12c
 }
 
 func TestMain(m *testing.M) {
